This document is a reference for available interactions between klipper and moonraker-telegram-bot. 

**Some interactions are done via "M118"/RESPOND extended commands.**
**You will need to enable the corresponding [section](https://github.com/KevinOConnor/klipper/blob/master/docs/Config_Reference.md#respond) in your printer.cfg file.** 

# Interacting with klipper
The commands in this document are formatted so that it is possible to cut-and-paste them into the console or into your macros.



## Running macros from the chat window
You have the possibility to run klipper macros directly from the chat interface in addition to the macros button. Simply type your macro name with a "/" in front of it. Please note, that the macro must be saved in klipper config in upper-case lettering. Calling the macro in the bot can be lower or uppercase. Example usage would be typing `/MY_FAVOURITE_MACRO` or `/my_favourite_macro` into the chat.

This aloows you to have a "respond-type" message with pre-typed `/MY_FAVOURITE_MACRO`, allowing you to simply click on it in the chat to respond to a specific action. 

While not directly useful on first sight, it opens up some interesting possibilities on automating workflows like filament reloading. See [macro examples](macro_sample.md#highlighting) for more info.


## Running gcode from the chat window
You have the possibility to run any gcode directly from the chat interface.
Simply type `/gcode %your gcode here%` into the chat. Spaces are supported.
Example usage would be typing `/gcode G28 X Y` into the chat.


## Controlling timelapse parameters via gcode
If you have set manual_mode in [[timelapse]](config_sample.md#timelapse), you can use command to manage timelapse capturing by the bot.
Following commands are available:
- `RESPOND PREFIX=timelapse MSG=photo` Used to capture a single timelapse frame. Can be used with automated mode as well, but might lead to undesired results.
- `RESPOND PREFIX=timelapse MSG=start` Marks the beginning of the timelapse capture. Useful, if you want to skip some time before you start the recodring.
- `RESPOND PREFIX=timelapse MSG=stop` Marks the end of the timelapse capture. You can only run "create" after this command. Useful if you want to skip something at the end of the print, like bed extension, or purge operations. 
- `RESPOND PREFIX=timelapse MSG=pause` Pauses the automatic capturing. Useful, if you have to run service operations, like switching filament, or if you do not want automated lapse features to run for a reason.
- `RESPOND PREFIX=timelapse MSG=resume` Resumes the automated capturing, if it was paused.
- `RESPOND PREFIX=timelapse MSG=create` This starts the rendering of captured pictures to a video file. After the video is done, it is sent to the chat. You might want to run this, while you are not printing, since video-rendering is resource intensive.


## Send custom notifications to the bot. 
You can use RESPOND-type commands to send custom messages to the bot.
You have two types of messages:

**1. Notifify-Messages**
These messages are ideal for low-importance notifications to the bot. You can configure them not to trigger notification sound on your telegram clients. 

- `tgnotify` Sends a new message with/without an alert configured by 'silent_status'. 
Intended usage is to send custom status updates to the bot, as "heating done".  
An example command, to be sent from gcode or from a macro would be `RESPOND PREFIX=tgnotify MSG=my_message` or `RESPOND PREFIX=tgnotify MSG="my message with spaces"` if you need spaces.
- `tgnotify_photo` Captures a picture, sends a message with an alert configured by 'silent_status'. Works exactly the same as the simple notify command, but also takes a photo from the camera. It respects all the settings from the ```[camera]``` config section.  
An example command, to be sent from gcode or from a macro would be `RESPOND PREFIX=tgnotify MSG=my_message` or `RESPOND PREFIX=tgnotify MSG="my message with spaces"` if you need spaces.
- `tgnotify_status` Updates the status message with a line of your choice. You can use it to prevent unwanted message spam, and write any relevant information directly to the status message.  
An example command, to be sent from gcode or from a macro would be `RESPOND PREFIX=tgnotify_status MSG=my_message` or `RESPOND PREFIX=tgnotify MSG="my message with spaces"`. You can get inspiration from Command_templates.md in the klipper documentation for jinja2 templates. This notification type is completely silent and does not generate an additional message.
- `M117` The default g-code for writing to displays in klipper. The bot automatically adds M117-type g-code to the status messages. 


**2. Alarm-Messages**
These messages are used for high-priority alerts to the bot. They always trigger an alert on your telegram clients. 

- `tgalarm` Sends a message with an alert. You get a "red" notification with sound or vibration.
An example command, to be sent from gcode or from a macro would be `RESPOND PREFIX=tgalarm MSG=my_message` or `RESPOND PREFIX=tgalarm MSG="my message with spaces"` if you need spaces.
- `tgalarm_photo` Captures a picture, sends a message with an alert. You get a "red" notification with sound or vibration.
Works exactly the same as the simple alarm command, but also takes a photo from the camera. It respects all the settings from the ```[camera]``` config section.


## Runtime lapse and notification setting

If you want to run specific notifications and lapse settings based on criteria from the slicer, you can issue the following command to the bot:  

Parameters for the timelapse give you the option to control settings similarly to the [[timelapse]](config_sample.md#timelapse) config section:  
`RESPOND PREFIX=set_timelapse_params MSG="enabled=[1|0] manual_mode=[1|0] height=0.22 time=18 target_fps=20 min_lapse_duration=5 max_lapse_duration=15 last_frame_duration=10"`

<<<<<<< HEAD
Parameters for the notifications give you the option to control settings similarly to the [[progress_notification]](config_sample.md#progress_notification) config section:

`RESPOND PREFIX=set_notify_params MSG="percent=5 height=0.24 time=65"`

This run-time setting behaves similarly to klipper - the requested parameters remain consistent until the next restart of the bot.

## Macro for storing finished timelapse variables
```
# lapse_video_size, lapse_path, lapse_filename
[gcode_macro bot_data]
variable_lapse_video_size: 0
variable_lapse_filename: 'None'
variable_lapse_path: 'None'
gcode:
    M118 Setting bot lapse variables
```
=======
Parameters for the notifications give you the option to control settings similarly to the [[progress_notification]](config_sample.md#progress_notification) config section:  
`RESPOND PREFIX=set_notify_params MSG="percent=5 height=0.24 time=65"`  
This run-time setting behaves similarly to klipper - the requested parameters remain consistent until the next restart of the bot.
>>>>>>> 2bb8c194
<|MERGE_RESOLUTION|>--- conflicted
+++ resolved
@@ -66,11 +66,8 @@
 Parameters for the timelapse give you the option to control settings similarly to the [[timelapse]](config_sample.md#timelapse) config section:  
 `RESPOND PREFIX=set_timelapse_params MSG="enabled=[1|0] manual_mode=[1|0] height=0.22 time=18 target_fps=20 min_lapse_duration=5 max_lapse_duration=15 last_frame_duration=10"`
 
-<<<<<<< HEAD
-Parameters for the notifications give you the option to control settings similarly to the [[progress_notification]](config_sample.md#progress_notification) config section:
-
-`RESPOND PREFIX=set_notify_params MSG="percent=5 height=0.24 time=65"`
-
+Parameters for the notifications give you the option to control settings similarly to the [[progress_notification]](config_sample.md#progress_notification) config section:  
+`RESPOND PREFIX=set_notify_params MSG="percent=5 height=0.24 time=65"`  
 This run-time setting behaves similarly to klipper - the requested parameters remain consistent until the next restart of the bot.
 
 ## Macro for storing finished timelapse variables
@@ -83,8 +80,4 @@
 gcode:
     M118 Setting bot lapse variables
 ```
-=======
-Parameters for the notifications give you the option to control settings similarly to the [[progress_notification]](config_sample.md#progress_notification) config section:  
-`RESPOND PREFIX=set_notify_params MSG="percent=5 height=0.24 time=65"`  
-This run-time setting behaves similarly to klipper - the requested parameters remain consistent until the next restart of the bot.
->>>>>>> 2bb8c194
+```