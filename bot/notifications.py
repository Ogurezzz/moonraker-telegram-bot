from datetime import datetime
from io import BytesIO
import logging
from pathlib import Path
import re
from typing import Dict, List, Optional, Union

from apscheduler.schedulers.base import BaseScheduler  # type: ignore
<<<<<<< HEAD
from telegram import Bot, ChatAction, InlineKeyboardMarkup, InputMediaPhoto, Message
from telegram.constants import PARSEMODE_HTML
=======
from telegram import Bot, ChatAction, InlineKeyboardButton, InputMediaAudio, InputMediaDocument, InputMediaPhoto, InputMediaVideo, Message
from telegram.constants import PARSEMODE_MARKDOWN_V2
>>>>>>> cf19c2c0
from telegram.error import BadRequest
from telegram.utils.helpers import escape

from camera import Camera
from configuration import ConfigWrapper
from klippy import Klippy

logger = logging.getLogger(__name__)


class Notifier:
    def __init__(
        self,
        config: ConfigWrapper,
        bot: Bot,
        klippy: Klippy,
        camera_wrapper: Camera,
        scheduler: BaseScheduler,
        logging_handler: logging.Handler,
    ):
        self._bot: Bot = bot
        self._chat_id: int = config.secrets.chat_id
        self._cam_wrap: Camera = camera_wrapper
        self._sched: BaseScheduler = scheduler
        self._klippy: Klippy = klippy

        self._enabled: bool = config.notifications.enabled
        self._percent: int = config.notifications.percent
        self._height: float = config.notifications.height
        self._interval: int = config.notifications.interval
        self._notify_groups: List[int] = config.notifications.notify_groups
        self._group_only: bool = config.notifications.group_only

        self._progress_update_message = config.telegram_ui.progress_update_message
        self._silent_progress: bool = config.telegram_ui.silent_progress
        self._silent_commands: bool = config.telegram_ui.silent_commands
        self._silent_status: bool = config.telegram_ui.silent_status
        self._pin_status_single_message: bool = config.telegram_ui.pin_status_single_message  # Todo: implement
        self._status_message_m117_update: bool = config.telegram_ui.status_message_m117_update
        self._message_parts: List[str] = config.status_message_content.content

        self._last_height: int = 0
        self._last_percent: int = 0
        self._last_m117_status: str = ""
        self._last_tgnotify_status: str = ""

        self._status_message: Optional[Message] = None
        self._bzz_mess_id: int = 0
        self._groups_status_mesages: Dict[int, Message] = {}

        if logging_handler:
            logger.addHandler(logging_handler)
        if config.bot_config.debug:
            logger.setLevel(logging.DEBUG)

    @property
    def silent_commands(self) -> bool:
        return self._silent_commands

    @property
    def silent_status(self) -> bool:
        return self._silent_status

    @property
    def m117_status(self) -> str:
        return self._last_m117_status

    @m117_status.setter
    def m117_status(self, new_value: str):
        self._last_m117_status = new_value
        if self._klippy.printing and self._status_message_m117_update:
            self._schedule_notification()

    @property
    def tgnotify_status(self) -> str:
        return self._last_tgnotify_status

    @tgnotify_status.setter
    def tgnotify_status(self, new_value: str):
        self._last_tgnotify_status = new_value
        if self._klippy.printing:
            self._schedule_notification()

    @property
    def percent(self) -> int:
        return self._percent

    @percent.setter
    def percent(self, new_value: int):
        if new_value >= 0:
            self._percent = new_value

    @property
    def height(self) -> float:
        return self._height

    @height.setter
    def height(self, new_value: float):
        if new_value >= 0:
            self._height = new_value

    @property
    def interval(self) -> int:
        return self._interval

    @interval.setter
    def interval(self, new_value: int) -> None:
        if new_value == 0:
            self._interval = new_value
            self.remove_notifier_timer()
        elif new_value > 0:
            self._interval = new_value
            self._reschedule_notifier_timer()

    def _send_message(self, message: str, silent: bool, group_only: bool = False, manual: bool = False) -> None:
        if not group_only:
            self._bot.send_chat_action(chat_id=self._chat_id, action=ChatAction.TYPING)
            if self._status_message and not manual:
                if self._bzz_mess_id != 0:
                    try:
                        self._bot.delete_message(self._chat_id, self._bzz_mess_id)
                    except BadRequest as badreq:
                        logger.warning("Failed deleting bzz message \n%s", badreq)
                        self._bzz_mess_id = 0

                if self._status_message.caption:
                    self._status_message.edit_caption(caption=message, parse_mode=PARSEMODE_HTML)
                else:
                    self._status_message.edit_text(text=message, parse_mode=PARSEMODE_HTML)

                if self._progress_update_message:
                    mes = self._bot.send_message(self._chat_id, text="Status has been updated\nThis message will be deleted", disable_notification=silent)
                    self._bzz_mess_id = mes.message_id
            else:
                sent_message = self._bot.send_message(
                    self._chat_id,
                    text=message,
                    parse_mode=PARSEMODE_HTML,
                    disable_notification=silent,
                )
                if not self._status_message and not manual:
                    self._status_message = sent_message

        for group in self._notify_groups:
            self._bot.send_chat_action(chat_id=group, action=ChatAction.TYPING)
            if group in self._groups_status_mesages and not manual:
                mess = self._groups_status_mesages[group]
                if mess.caption:
                    mess.edit_caption(caption=message, parse_mode=PARSEMODE_HTML)
                else:
                    mess.edit_text(text=message, parse_mode=PARSEMODE_HTML)
            else:
                sent_message = self._bot.send_message(
                    group,
                    text=message,
                    parse_mode=PARSEMODE_HTML,
                    disable_notification=silent,
                )
                if group in self._groups_status_mesages or manual:
                    continue
                self._groups_status_mesages[group] = sent_message

    def _notify(self, message: str, silent: bool, group_only: bool = False, manual: bool = False) -> None:
        if not self._cam_wrap.enabled:
            self._send_message(message, silent, manual)
        else:
            with self._cam_wrap.take_photo() as photo:
                if not group_only:
                    self._bot.send_chat_action(chat_id=self._chat_id, action=ChatAction.UPLOAD_PHOTO)
                    if self._status_message and not manual:
                        if self._bzz_mess_id != 0:
                            try:
                                self._bot.delete_message(self._chat_id, self._bzz_mess_id)
                            except BadRequest as badreq:
                                logger.warning("Failed deleting bzz message \n%s", badreq)
                                self._bzz_mess_id = 0

                        # Fixme: check if media in message!
                        self._status_message.edit_media(media=InputMediaPhoto(photo))
                        self._status_message.edit_caption(caption=message, parse_mode=PARSEMODE_HTML)

                        if self._progress_update_message:
                            mes = self._bot.send_message(self._chat_id, text="Status has been updated\nThis message will be deleted", disable_notification=silent)
                            self._bzz_mess_id = mes.message_id

                    else:
                        sent_message = self._bot.send_photo(
                            self._chat_id,
                            photo=photo,
                            caption=message,
                            parse_mode=PARSEMODE_HTML,
                            disable_notification=silent,
                        )
                        if not self._status_message and not manual:
                            self._status_message = sent_message

                for group in self._notify_groups:
                    photo.seek(0)
                    self._bot.send_chat_action(chat_id=group, action=ChatAction.UPLOAD_PHOTO)
                    if group in self._groups_status_mesages and not manual:
                        mess = self._groups_status_mesages[group]
                        mess.edit_media(media=InputMediaPhoto(photo))
                        mess.edit_caption(caption=message, parse_mode=PARSEMODE_HTML)
                    else:
                        sent_message = self._bot.send_photo(
                            group,
                            photo=photo,
                            caption=message,
                            parse_mode=PARSEMODE_HTML,
                            disable_notification=silent,
                        )
                        if group in self._groups_status_mesages or manual:
                            continue
                        self._groups_status_mesages[group] = sent_message

                photo.close()

    # manual notification methods
    def send_error(self, message: str) -> None:
        self._sched.add_job(
            self._send_message,
            kwargs={
                "message": message,
                "silent": False,
                "manual": True,
            },
            misfire_grace_time=None,
            coalesce=False,
            max_instances=6,
            replace_existing=False,
        )

    def send_error_with_photo(self, message: str) -> None:
        self._sched.add_job(
            self._notify,
            kwargs={
                "message": message,
                "silent": False,
                "manual": True,
            },
            misfire_grace_time=None,
            coalesce=False,
            max_instances=6,
            replace_existing=False,
        )

    def send_printer_status_notification(self, message: str) -> None:
        self._sched.add_job(
            self._send_message,
            kwargs={
                "message": message,
                "silent": self._silent_status,
                "manual": True,
            },
            misfire_grace_time=None,
            coalesce=False,
            max_instances=6,
            replace_existing=False,
        )

    def send_notification(self, message: str) -> None:
        self._sched.add_job(
            self._send_message,
            kwargs={
                "message": message,
                "silent": self._silent_commands,
                "manual": True,
            },
            misfire_grace_time=None,
            coalesce=False,
            max_instances=6,
            replace_existing=False,
        )

    def send_notification_with_photo(self, message: str) -> None:
        self._sched.add_job(
            self._notify,
            kwargs={
                "message": message,
                "silent": self._silent_commands,
                "manual": True,
            },
            misfire_grace_time=None,
            coalesce=False,
            max_instances=6,
            replace_existing=False,
        )

    def reset_notifications(self) -> None:
        self._last_percent = 0
        self._last_height = 0
        self._klippy.printing_duration = 0
        self._last_m117_status = ""
        self._last_tgnotify_status = ""
        self._status_message = None
        self._groups_status_mesages = {}
        if self._bzz_mess_id != 0:
            try:
                self._bot.delete_message(self._chat_id, self._bzz_mess_id)
            except BadRequest as badreq:
                logger.warning("Failed deleting bzz message \n%s", badreq)
            finally:
                self._bzz_mess_id = 0

    def _schedule_notification(self, message: str = "", schedule: bool = False) -> None:
        mess = escape(self._klippy.get_print_stats(message))
        if self._last_m117_status and "m117_status" in self._message_parts:
            mess += f"{self._last_m117_status}\n"
        if self._last_tgnotify_status and "tgnotify_status" in self._message_parts:
            mess += f"{self._last_tgnotify_status}\n"
        if "last_update_time" in self._message_parts:
            mess += f"<i>Last update at {datetime.now():%H:%M:%S}</i>"
        if schedule:
            self._sched.add_job(
                self._notify,
                kwargs={
                    "message": mess,
                    "silent": self._silent_progress,
                    "group_only": self._group_only,
                },
                misfire_grace_time=None,
                coalesce=False,
                max_instances=6,
                replace_existing=False,
            )
        else:
            self._notify(mess, self._silent_progress, self._group_only)

    def schedule_notification(self, progress: int = 0, position_z: int = 0) -> None:
        if not self._klippy.printing or self._klippy.printing_duration <= 0.0 or (self._height == 0 and self._percent == 0):
            return

        notify = False
        if progress != 0 and self._percent != 0:
            if progress < self._last_percent - self._percent:
                self._last_percent = progress
            if progress % self._percent == 0 and progress > self._last_percent:
                self._last_percent = progress
                notify = True

        if position_z != 0 and self._height != 0:
            if position_z < self._last_height - self._height:
                self._last_height = position_z
            if position_z % self._height == 0 and position_z > self._last_height:
                self._last_height = position_z
                notify = True

        if notify:
            self._schedule_notification(schedule=True)

    def _notify_by_time(self) -> None:
        if not self._klippy.printing or self._klippy.printing_duration <= 0.0:
            return
        self._schedule_notification()

    def add_notifier_timer(self) -> None:
        if self._interval > 0:
            # Todo: maybe check if job exists?
            self._sched.add_job(
                self._notify_by_time,
                "interval",
                seconds=self._interval,
                id="notifier_timer",
                replace_existing=True,
            )

    def remove_notifier_timer(self) -> None:
        if self._sched.get_job("notifier_timer"):
            self._sched.remove_job("notifier_timer")

    def _reschedule_notifier_timer(self) -> None:
        if self._interval > 0 and self._sched.get_job("notifier_timer"):
            self._sched.add_job(
                self._notify_by_time,
                "interval",
                seconds=self._interval,
                id="notifier_timer",
                replace_existing=True,
            )

    def stop_all(self) -> None:
        self.reset_notifications()
        self.remove_notifier_timer()

    def _send_print_start_info(self) -> None:
        message, bio = self._klippy.get_file_info("Printer started printing")
        if bio is not None:
            status_message = self._bot.send_photo(
                self._chat_id,
                photo=bio,
                caption=escape(message),
                disable_notification=self.silent_status,
            )
            for group_ in self._notify_groups:
                bio.seek(0)
                self._groups_status_mesages[group_] = self._bot.send_photo(
                    group_,
                    photo=bio,
                    caption=escape(message),
                    disable_notification=self.silent_status,
                )
            bio.close()
        else:
            status_message = self._bot.send_message(self._chat_id, escape(message), disable_notification=self.silent_status)
            for group_ in self._notify_groups:
                self._groups_status_mesages[group_] = self._bot.send_message(group_, escape(message), disable_notification=self.silent_status)
        self._status_message = status_message

    def send_print_start_info(self) -> None:
        if self._enabled:
            self._sched.add_job(
                self._send_print_start_info,
                misfire_grace_time=None,
                coalesce=False,
                max_instances=1,
                replace_existing=True,
            )
        # Todo: reset something? or check if reseted by setting new filename?

    def _send_print_finish(self) -> None:
        self._schedule_notification(message="Finished printing")
        self.reset_notifications()

    def send_print_finish(self) -> None:
        if self._enabled:
            self._sched.add_job(
                self._send_print_finish,
                misfire_grace_time=None,
                coalesce=False,
                max_instances=1,
                replace_existing=True,
            )

    def update_status(self) -> None:
        self._schedule_notification()

    @staticmethod
    def _parse_message(ws_message) -> str:
        message_match = re.search(r"message\s*=\s*\'(.[^\']*)\'", ws_message)
        if message_match:
            message = message_match.group(1)
        else:
            message = ""
        return message

    @staticmethod
    def _parse_path(ws_message) -> List[str]:
        path_match = re.search(r"path\s*=\s*\'(.[^\']*)\'", ws_message)
        path_list_math = re.search(r"path\s*=\s*\[(?:\,*\s*\'(.[^\']*)\'\,*\s*)+\]", ws_message)

        if path_match:
            path = [path_match.group(1)]
        elif path_list_math:
            path = list(map(lambda el: el.group(1), re.finditer(r"(?:\,*\s*\'(.[^\']*)\'\,*\s*)", path_list_math.group(0))))
        else:
            path = [""]
        return path

    def _send_image(self, paths: List[str], message: str) -> None:
        try:
            photos_list: List[Union[InputMediaAudio, InputMediaDocument, InputMediaPhoto, InputMediaVideo]] = []
            for path in paths:
                path_obj = Path(path)
                if not path_obj.is_file():
                    self._bot.send_message(self._chat_id, text="Provided path is not a file", disable_notification=self._silent_commands)
                    return

                bio = BytesIO()
                bio.name = path_obj.name

                with open(path_obj, "rb") as fh:
                    bio.write(fh.read())
                bio.seek(0)
                if bio.getbuffer().nbytes > 10485760:
                    self._bot.send_message(text=f"Telegram bots have a 10mb filesize restriction for images, image couldn't be uploaded: `{path}`")
                else:
                    if not photos_list:
                        photos_list.append(InputMediaPhoto(bio, filename=bio.name, caption=message))
                    else:
                        photos_list.append(InputMediaPhoto(bio, filename=bio.name))
                bio.close()

            self._bot.send_media_group(
                self._chat_id,
                media=photos_list,
                disable_notification=self._silent_commands,
            )

        except Exception as ex:
            logger.warning(ex)
            self._bot.send_message(self._chat_id, text=f"Error sending image: {ex}", disable_notification=self._silent_commands)

    def send_image(self, ws_message: str) -> None:
        self._sched.add_job(
            self._send_image,
            kwargs={"paths": self._parse_path(ws_message), "message": self._parse_message(ws_message)},
            misfire_grace_time=None,
            coalesce=False,
            max_instances=6,
            replace_existing=False,
        )

    def _send_video(self, paths: List[str], message: str) -> None:
        try:
            photos_list: List[Union[InputMediaAudio, InputMediaDocument, InputMediaPhoto, InputMediaVideo]] = []
            for path in paths:
                path_obj = Path(path)
                if not path_obj.is_file():
                    self._bot.send_message(self._chat_id, text="Provided path is not a file", disable_notification=self._silent_commands)
                    return

                bio = BytesIO()
                bio.name = path_obj.name

                with open(path_obj, "rb") as fh:
                    bio.write(fh.read())
                bio.seek(0)
                if bio.getbuffer().nbytes > 52428800:
                    self._bot.send_message(text=f"Telegram bots have a 50mb filesize restriction, video couldn't be uploaded: `{path}`")
                else:
                    if not photos_list:
                        photos_list.append(InputMediaVideo(bio, filename=bio.name, caption=message))
                    else:
                        photos_list.append(InputMediaVideo(bio, filename=bio.name))
                bio.close()

            self._bot.send_media_group(
                self._chat_id,
                media=photos_list,
                disable_notification=self._silent_commands,
            )

        except Exception as ex:
            logger.warning(ex)
            self._bot.send_message(self._chat_id, text=f"Error sending video: {ex}", disable_notification=self._silent_commands)

    def send_video(self, ws_message: str) -> None:
        self._sched.add_job(
            self._send_video,
            kwargs={"paths": self._parse_path(ws_message), "message": self._parse_message(ws_message)},
            misfire_grace_time=None,
            coalesce=False,
            max_instances=6,
            replace_existing=False,
        )

    def _send_document(self, paths: List[str], message: str) -> None:
        try:
            photos_list: List[Union[InputMediaAudio, InputMediaDocument, InputMediaPhoto, InputMediaVideo]] = []
            for path in paths:
                path_obj = Path(path)
                if not path_obj.is_file():
                    self._bot.send_message(self._chat_id, text="Provided path is not a file", disable_notification=self._silent_commands)
                    return

                bio = BytesIO()
                bio.name = path_obj.name

                with open(path_obj, "rb") as fh:
                    bio.write(fh.read())
                bio.seek(0)
                if bio.getbuffer().nbytes > 52428800:
                    self._bot.send_message(text=f"Telegram bots have a 50mb filesize restriction, document couldn't be uploaded: `{path}`")
                else:
                    if not photos_list:
                        photos_list.append(InputMediaDocument(bio, filename=bio.name, caption=message))
                    else:
                        photos_list.append(InputMediaDocument(bio, filename=bio.name))
                bio.close()

            self._bot.send_media_group(
                self._chat_id,
                media=photos_list,
                disable_notification=self._silent_commands,
            )

        except Exception as ex:
            logger.warning(ex)
            self._bot.send_message(self._chat_id, text=f"Error sending document: {ex}", disable_notification=self._silent_commands)

    def send_document(self, ws_message: str) -> None:
        self._sched.add_job(
            self._send_document,
            kwargs={"paths": self._parse_path(ws_message), "message": self._parse_message(ws_message)},
            misfire_grace_time=None,
            coalesce=False,
            max_instances=6,
            replace_existing=False,
        )

    def parse_notification_params(self, message: str) -> None:
        mass_parts = message.split(sep=" ")
        mass_parts.pop(0)
        response = ""
        for part in mass_parts:
            try:
                if part.startswith("percent="):
                    self.percent = int(part.split(sep="=").pop())
                    response += f"percent={self.percent} "
                elif part.startswith("height="):
                    self.height = float(part.split(sep="=").pop())
                    response += f"height={self.height} "
                elif part.startswith("time="):
                    self.interval = int(part.split(sep="=").pop())
                    response += f"time={self.interval} "
                else:
                    self._klippy.execute_gcode_script(f'RESPOND PREFIX="Notification params error" MSG="unknown param `{part}`"')
            except Exception as ex:
                self._klippy.execute_gcode_script(f'RESPOND PREFIX="Notification params error" MSG="Failed parsing `{part}`. {ex}"')
        if response:
            full_conf = f"percent={self.percent} height={self.height} time={self.interval} "
            self._klippy.execute_gcode_script(f'RESPOND PREFIX="Notification params" MSG="Changed Notification params: {response}"')
            self._klippy.execute_gcode_script(f'RESPOND PREFIX="Notification params" MSG="Full Notification config: {full_conf}"')

    def send_custom_inline_keyboard(self, message: str):
        def parse_button(mess: str):
            name = re.search(r"name\s*=\s*\'(.[^\']*)\'", mess)
            command = re.search(r"command\s*=\s*\'(.[^\']*)\'", mess)
            if name and command:
                gcode = "do_nothing" if command.group(1) == "delete" else f"gcode:{command.group(1)}"
                return InlineKeyboardButton(name.group(1), callback_data=gcode)
            else:
                logger.warning("Bad command!")
                return None

        keyboard: List[List[InlineKeyboardButton]] = list(
            map(
                lambda el: list(
                    filter(
                        None,
                        map(
                            parse_button,
                            re.findall(r"\{.[^\}]*\}", el),
                        ),
                    )
                ),
                re.findall(r"\[.[^\]]*\]", message),
            )
        )

        title_mathc = re.search(r"message\s*=\s*\'(.[^\']*)\'", message)
        if title_mathc:
            title = title_mathc.group(1)
        else:
            title = ""

        self._bot.send_message(
            self._chat_id,
            text=title,
            reply_markup=keyboard,
            disable_notification=self._silent_commands,
        )<|MERGE_RESOLUTION|>--- conflicted
+++ resolved
@@ -6,15 +6,10 @@
 from typing import Dict, List, Optional, Union
 
 from apscheduler.schedulers.base import BaseScheduler  # type: ignore
-<<<<<<< HEAD
-from telegram import Bot, ChatAction, InlineKeyboardMarkup, InputMediaPhoto, Message
-from telegram.constants import PARSEMODE_HTML
-=======
 from telegram import Bot, ChatAction, InlineKeyboardButton, InputMediaAudio, InputMediaDocument, InputMediaPhoto, InputMediaVideo, Message
 from telegram.constants import PARSEMODE_MARKDOWN_V2
->>>>>>> cf19c2c0
 from telegram.error import BadRequest
-from telegram.utils.helpers import escape
+from telegram.utils.helpers import escape_markdown
 
 from camera import Camera
 from configuration import ConfigWrapper
@@ -139,9 +134,9 @@
                         self._bzz_mess_id = 0
 
                 if self._status_message.caption:
-                    self._status_message.edit_caption(caption=message, parse_mode=PARSEMODE_HTML)
+                    self._status_message.edit_caption(caption=message, parse_mode=PARSEMODE_MARKDOWN_V2)
                 else:
-                    self._status_message.edit_text(text=message, parse_mode=PARSEMODE_HTML)
+                    self._status_message.edit_text(text=message, parse_mode=PARSEMODE_MARKDOWN_V2)
 
                 if self._progress_update_message:
                     mes = self._bot.send_message(self._chat_id, text="Status has been updated\nThis message will be deleted", disable_notification=silent)
@@ -150,7 +145,7 @@
                 sent_message = self._bot.send_message(
                     self._chat_id,
                     text=message,
-                    parse_mode=PARSEMODE_HTML,
+                    parse_mode=PARSEMODE_MARKDOWN_V2,
                     disable_notification=silent,
                 )
                 if not self._status_message and not manual:
@@ -161,14 +156,14 @@
             if group in self._groups_status_mesages and not manual:
                 mess = self._groups_status_mesages[group]
                 if mess.caption:
-                    mess.edit_caption(caption=message, parse_mode=PARSEMODE_HTML)
+                    mess.edit_caption(caption=message, parse_mode=PARSEMODE_MARKDOWN_V2)
                 else:
-                    mess.edit_text(text=message, parse_mode=PARSEMODE_HTML)
+                    mess.edit_text(text=message, parse_mode=PARSEMODE_MARKDOWN_V2)
             else:
                 sent_message = self._bot.send_message(
                     group,
                     text=message,
-                    parse_mode=PARSEMODE_HTML,
+                    parse_mode=PARSEMODE_MARKDOWN_V2,
                     disable_notification=silent,
                 )
                 if group in self._groups_status_mesages or manual:
@@ -192,7 +187,7 @@
 
                         # Fixme: check if media in message!
                         self._status_message.edit_media(media=InputMediaPhoto(photo))
-                        self._status_message.edit_caption(caption=message, parse_mode=PARSEMODE_HTML)
+                        self._status_message.edit_caption(caption=message, parse_mode=PARSEMODE_MARKDOWN_V2)
 
                         if self._progress_update_message:
                             mes = self._bot.send_message(self._chat_id, text="Status has been updated\nThis message will be deleted", disable_notification=silent)
@@ -203,7 +198,7 @@
                             self._chat_id,
                             photo=photo,
                             caption=message,
-                            parse_mode=PARSEMODE_HTML,
+                            parse_mode=PARSEMODE_MARKDOWN_V2,
                             disable_notification=silent,
                         )
                         if not self._status_message and not manual:
@@ -215,13 +210,13 @@
                     if group in self._groups_status_mesages and not manual:
                         mess = self._groups_status_mesages[group]
                         mess.edit_media(media=InputMediaPhoto(photo))
-                        mess.edit_caption(caption=message, parse_mode=PARSEMODE_HTML)
+                        mess.edit_caption(caption=message, parse_mode=PARSEMODE_MARKDOWN_V2)
                     else:
                         sent_message = self._bot.send_photo(
                             group,
                             photo=photo,
                             caption=message,
-                            parse_mode=PARSEMODE_HTML,
+                            parse_mode=PARSEMODE_MARKDOWN_V2,
                             disable_notification=silent,
                         )
                         if group in self._groups_status_mesages or manual:
@@ -235,7 +230,7 @@
         self._sched.add_job(
             self._send_message,
             kwargs={
-                "message": message,
+                "message": escape_markdown(message, version=2),
                 "silent": False,
                 "manual": True,
             },
@@ -249,7 +244,7 @@
         self._sched.add_job(
             self._notify,
             kwargs={
-                "message": message,
+                "message": escape_markdown(message, version=2),
                 "silent": False,
                 "manual": True,
             },
@@ -263,7 +258,7 @@
         self._sched.add_job(
             self._send_message,
             kwargs={
-                "message": message,
+                "message": escape_markdown(message, version=2),
                 "silent": self._silent_status,
                 "manual": True,
             },
@@ -277,7 +272,7 @@
         self._sched.add_job(
             self._send_message,
             kwargs={
-                "message": message,
+                "message": escape_markdown(message, version=2),
                 "silent": self._silent_commands,
                 "manual": True,
             },
@@ -291,7 +286,7 @@
         self._sched.add_job(
             self._notify,
             kwargs={
-                "message": message,
+                "message": escape_markdown(message, version=2),
                 "silent": self._silent_commands,
                 "manual": True,
             },
@@ -318,13 +313,13 @@
                 self._bzz_mess_id = 0
 
     def _schedule_notification(self, message: str = "", schedule: bool = False) -> None:
-        mess = escape(self._klippy.get_print_stats(message))
+        mess = escape_markdown(self._klippy.get_print_stats(message), version=2)
         if self._last_m117_status and "m117_status" in self._message_parts:
-            mess += f"{self._last_m117_status}\n"
+            mess += f"{escape_markdown(self._last_m117_status, version=2)}\n"
         if self._last_tgnotify_status and "tgnotify_status" in self._message_parts:
-            mess += f"{self._last_tgnotify_status}\n"
+            mess += f"{escape_markdown(self._last_tgnotify_status, version=2)}\n"
         if "last_update_time" in self._message_parts:
-            mess += f"<i>Last update at {datetime.now():%H:%M:%S}</i>"
+            mess += f"_Last update at {datetime.now():%H:%M:%S}_"
         if schedule:
             self._sched.add_job(
                 self._notify,
@@ -403,7 +398,7 @@
             status_message = self._bot.send_photo(
                 self._chat_id,
                 photo=bio,
-                caption=escape(message),
+                caption=message,
                 disable_notification=self.silent_status,
             )
             for group_ in self._notify_groups:
@@ -411,14 +406,14 @@
                 self._groups_status_mesages[group_] = self._bot.send_photo(
                     group_,
                     photo=bio,
-                    caption=escape(message),
+                    caption=message,
                     disable_notification=self.silent_status,
                 )
             bio.close()
         else:
-            status_message = self._bot.send_message(self._chat_id, escape(message), disable_notification=self.silent_status)
+            status_message = self._bot.send_message(self._chat_id, message, disable_notification=self.silent_status)
             for group_ in self._notify_groups:
-                self._groups_status_mesages[group_] = self._bot.send_message(group_, escape(message), disable_notification=self.silent_status)
+                self._groups_status_mesages[group_] = self._bot.send_message(group_, message, disable_notification=self.silent_status)
         self._status_message = status_message
 
     def send_print_start_info(self) -> None:
